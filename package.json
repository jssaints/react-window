{
  "name": "react-window",
  "version": "1.1.2",
  "description":
    "React components for efficiently rendering large, scrollable lists and tabular data",
  "author":
    "Brian Vaughn <brian.david.vaughn@gmail.com> (https://github.com/bvaughn/)",
  "contributors": [
    "Brian Vaughn <brian.david.vaughn@gmail.com> (https://github.com/bvaughn/)"
  ],
  "license": "MIT",
  "homepage": "http://react-window.now.sh/",
  "repository": {
    "type": "git",
    "url": "https://github.com/bvaughn/react-window.git"
  },
  "bugs": {
    "url": "https://github.com/bvaughn/react-window/issues"
  },
  "engines": {
    "node": ">8.0.0"
  },
  "keywords": [
    "react",
    "reactjs",
    "virtual",
    "window",
    "windowed",
    "list",
    "scrolling",
    "infinite",
    "virtualized",
    "table",
    "grid",
    "spreadsheet"
  ],
  "main": "dist/index.cjs.js",
  "module": "dist/index.esm.js",
<<<<<<< HEAD
  "files": ["dist"],
=======
  "files": [
    "dist",
    "src/*.js"
  ],
>>>>>>> 91b69091
  "scripts": {
    "flow": "flow check src && flow check website",
    "precommit": "lint-staged",
    "prettier": "prettier --write '**/*.{js,json,css}'",
    "linc": "lint-staged",
    "lint": "eslint '**/*.js'",
    "test": "cross-env CI=1 react-scripts test --env=jsdom",
    "test:watch": "react-scripts test --env=jsdom",
    "build:flow": "echo \"// @flow\n\nexport * from '../src';\" > dist/index.cjs.js.flow",
    "build": "del dist && rollup -c && yarn build:flow",
    "start": "rollup -c -w",
    "prepare": "yarn run build",
    "website:build": "cd website && yarn build",
    "website:deploy": "cd website && yarn deploy",
    "website:run": "cd website && yarn start"
  },
  "lint-staged": {
    "{website,src}/**/*.{js,json,css}": ["prettier --write", "git add"],
    "**/*.js": "eslint --max-warnings 0"
  },
  "dependencies": {
    "@babel/runtime": "^7.0.0",
    "memoize-one": "^3.1.1"
  },
  "peerDependencies": {
    "react": "^15.0.0 || ^16.0.0",
    "react-dom": "^15.0.0 || ^16.0.0"
  },
  "devDependencies": {
    "@babel/core": "^7.0.0",
    "@babel/plugin-proposal-class-properties": "^7.0.0",
    "@babel/plugin-transform-runtime": "^7.0.0",
    "@babel/preset-env": "^7.0.0",
    "@babel/preset-flow": "^7.0.0",
    "babel-core": "^7.0.0-bridge.0",
    "babel-eslint": "^9.0.0",
    "babel-plugin-annotate-pure-calls": "^0.3.0",
    "cross-env": "^5.1.4",
    "del-cli": "^1.1.0",
    "eslint": "^4.19.1",
    "eslint-config-prettier": "^2.9.0",
    "eslint-config-react-app": "^2.1.0",
    "eslint-config-standard": "^11.0.0",
    "eslint-config-standard-react": "^6.0.0",
    "eslint-plugin-flowtype": "^2.47.1",
    "eslint-plugin-import": "^2.11.0",
    "eslint-plugin-jsx-a11y": "^5",
    "eslint-plugin-node": "^6.0.1",
    "eslint-plugin-prettier": "^2.6.0",
    "eslint-plugin-promise": "^3.7.0",
    "eslint-plugin-react": "^7.7.0",
    "eslint-plugin-standard": "^3.0.1",
    "flow-bin": "^0.80.0",
    "gh-pages": "^1.1.0",
    "lint-staged": "^7.0.5",
    "prettier": "^1.12.1",
    "react": "^16.5.1",
    "react-dom": "^16.5.1",
    "react-scripts": "^1.1.1",
    "react-test-renderer": "^16.4.0",
    "rollup": "^0.65.0",
    "rollup-plugin-babel": "^4.0.2",
    "rollup-plugin-commonjs": "^8.2.1",
    "rollup-plugin-node-resolve": "^3.0.2"
  }
}<|MERGE_RESOLUTION|>--- conflicted
+++ resolved
@@ -36,14 +36,7 @@
   ],
   "main": "dist/index.cjs.js",
   "module": "dist/index.esm.js",
-<<<<<<< HEAD
-  "files": ["dist"],
-=======
-  "files": [
-    "dist",
-    "src/*.js"
-  ],
->>>>>>> 91b69091
+  "files": ["dist", "src/*.js"],
   "scripts": {
     "flow": "flow check src && flow check website",
     "precommit": "lint-staged",
@@ -52,8 +45,10 @@
     "lint": "eslint '**/*.js'",
     "test": "cross-env CI=1 react-scripts test --env=jsdom",
     "test:watch": "react-scripts test --env=jsdom",
-    "build:flow": "echo \"// @flow\n\nexport * from '../src';\" > dist/index.cjs.js.flow",
-    "build": "del dist && rollup -c && yarn build:flow",
+    "build:flow":
+      "cp index.js.flow dist/index.cjs.js.flow && cp index.js.flow dist/index.esm.js.flow",
+    "build:source": "rollup -c",
+    "build": "del dist && mkdir dist && yarn build:flow && yarn build:source",
     "start": "rollup -c -w",
     "prepare": "yarn run build",
     "website:build": "cd website && yarn build",
