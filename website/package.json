--- conflicted
+++ resolved
@@ -48,12 +48,8 @@
     "promise": "8.0.1",
     "prop-types": "^15.6.1",
     "raf": "3.4.0",
-<<<<<<< HEAD
     "random-words": "^1.1.0",
-    "react": "^16.4.1",
-=======
     "react": "^16.5.1",
->>>>>>> 5ebe8707
     "react-codemirror2": "^5.0.1",
     "react-dev-utils": "^6.0.0-next.66cc7a90",
     "react-dom": "^16.5.1",
