--- conflicted
+++ resolved
@@ -9,13 +9,8 @@
 export type Direction = 'horizontal' | 'vertical';
 type ItemKeyGetter = (index: number) => any;
 
-<<<<<<< HEAD
-export type RenderComponentProps = {|
-  data: any,
-=======
-type RenderComponentProps<T> = {|
+export type RenderComponentProps<T> = {|
   data: T,
->>>>>>> 5ebe8707
   index: number,
   isScrolling?: boolean,
   style: Object,
@@ -125,14 +120,9 @@
   shouldResetStyleCacheOnItemSizeChange: boolean,
   validateProps: ValidateProps,
 |}) {
-<<<<<<< HEAD
-  return class List extends PureComponent<Props, State> {
-    _itemStyleCache: { [index: number]: Object } = {};
-=======
   return class List<T> extends PureComponent<Props<T>, State> {
     _instanceProps: any = initInstanceProps(this.props, this);
     _outerRef: ?HTMLDivElement;
->>>>>>> 5ebe8707
     _resetIsScrollingTimeoutId: TimeoutID | null = null;
 
     static defaultProps = {
@@ -239,15 +229,12 @@
         className,
         direction,
         height,
-<<<<<<< HEAD
-=======
         innerRef,
         innerTagName,
         itemCount,
         itemData,
         itemKey = defaultItemKey,
         outerTagName,
->>>>>>> 5ebe8707
         style,
         width,
       } = this.props;
