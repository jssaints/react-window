// @flow

import memoizeOne from 'memoize-one';
import React, { createElement, PureComponent } from 'react';

export type ScrollToAlign = 'auto' | 'center' | 'start' | 'end';

type itemSize = number | ((index: number) => number);
export type Direction = 'horizontal' | 'vertical';
type ItemKeyGetter = (index: number) => any;

<<<<<<< HEAD
export type RenderComponentProps = {|
=======
type RenderComponentProps = {|
  data: any,
>>>>>>> d0b3ab79
  index: number,
  isScrolling?: boolean,
  style: Object,
|};
type RenderComponent = (props: RenderComponentProps) => React$Node;

type ScrollDirection = 'forward' | 'backward';

type onItemsRenderedCallback = ({
  overscanStartIndex: number,
  overscanStopIndex: number,
  visibleStartIndex: number,
  visibleStopIndex: number,
}) => void;
type onScrollCallback = ({
  scrollDirection: ScrollDirection,
  scrollOffset: number,
  scrollUpdateWasRequested: boolean,
}) => void;

type ScrollEvent = SyntheticEvent<HTMLDivElement>;

export type Props = {|
  children: RenderComponent,
  className?: string,
  containerTagName: string,
  initialScrollOffset?: number,
  direction: Direction,
  height: number | string,
  itemCount: number,
  itemData?: any,
  itemKey?: ItemKeyGetter,
  itemSize: itemSize,
  onItemsRendered?: onItemsRenderedCallback,
  onScroll?: onScrollCallback,
  overscanCount: number,
  style?: Object,
  useIsScrolling: boolean,
  width: number | string,
|};

type State = {|
  isScrolling: boolean,
  scrollDirection: ScrollDirection,
  scrollOffset: number,
  scrollUpdateWasRequested: boolean,
|};

type GetItemOffset = (
  props: Props,
  index: number,
  instanceProps: any
) => number;
type GetItemSize = (props: Props, index: number, instanceProps: any) => number;
type GetEstimatedTotalSize = (props: Props, instanceProps: any) => number;
type GetOffsetForIndexAndAlignment = (
  props: Props,
  index: number,
  align: ScrollToAlign,
  scrollOffset: number,
  instanceProps: any
) => number;
type GetStartIndexForOffset = (
  props: Props,
  offset: number,
  instanceProps: any
) => number;
type GetStopIndexForStartIndex = (
  props: Props,
  startIndex: number,
  scrollOffset: number,
  instanceProps: any
) => number;
type InitInstanceProps = (props: Props, instance: any) => any;
type ValidateProps = (props: Props) => void;

const IS_SCROLLING_DEBOUNCE_INTERVAL = 150;

export const defaultItemKey: ItemKeyGetter = index => index;

export default function createListComponent({
  getItemOffset,
  getEstimatedTotalSize,
  getItemSize,
  getOffsetForIndexAndAlignment,
  getStartIndexForOffset,
  getStopIndexForStartIndex,
  initInstanceProps,
  validateProps,
}: {|
  getItemOffset: GetItemOffset,
  getEstimatedTotalSize: GetEstimatedTotalSize,
  getItemSize: GetItemSize,
  getOffsetForIndexAndAlignment: GetOffsetForIndexAndAlignment,
  getStartIndexForOffset: GetStartIndexForOffset,
  getStopIndexForStartIndex: GetStopIndexForStartIndex,
  initInstanceProps: InitInstanceProps,
  validateProps: ValidateProps,
|}) {
  return class List extends PureComponent<Props, State> {
    _itemStyleCache: { [index: number]: Object } = {};
    _resetIsScrollingTimeoutId: TimeoutID | null = null;
    _scrollingContainer: ?HTMLDivElement;

    static defaultProps = {
      containerTagName: 'div',
      direction: 'vertical',
      overscanCount: 2,
      useIsScrolling: false,
    };

    state: State = {
      isScrolling: false,
      scrollDirection: 'forward',
      scrollOffset:
        typeof this.props.initialScrollOffset === 'number'
          ? this.props.initialScrollOffset
          : 0,
      scrollUpdateWasRequested: false,
    };

    static getDerivedStateFromProps(
      nextProps: Props,
      prevState: State
    ): $Shape<State> {
      validateSharedProps(nextProps);
      validateProps(nextProps);
      return null;
    }

    scrollTo(scrollOffset: number): void {
      this.setState(
        prevState => ({
          scrollDirection:
            prevState.scrollOffset < scrollOffset ? 'forward' : 'backward',
          scrollOffset: scrollOffset,
          scrollUpdateWasRequested: true,
        }),
        this._resetIsScrollingDebounced
      );
    }

    scrollToItem(index: number, align: ScrollToAlign = 'auto'): void {
      const { scrollOffset } = this.state;
      this.scrollTo(
        getOffsetForIndexAndAlignment(
          this.props,
          index,
          align,
          scrollOffset,
          this._instanceProps
        )
      );
    }

    componentDidMount() {
      const { initialScrollOffset, direction } = this.props;

      if (
        typeof initialScrollOffset === 'number' &&
        this._scrollingContainer !== null
      ) {
        if (direction === 'horizontal') {
          ((this
            ._scrollingContainer: any): HTMLDivElement).scrollLeft = initialScrollOffset;
        } else {
          ((this
            ._scrollingContainer: any): HTMLDivElement).scrollTop = initialScrollOffset;
        }
      }

      this._callPropsCallbacks();
      this._commitHook();
    }

    componentDidUpdate() {
      const { direction } = this.props;
      const { scrollOffset, scrollUpdateWasRequested } = this.state;

      if (scrollUpdateWasRequested && this._scrollingContainer !== null) {
        if (direction === 'horizontal') {
          ((this
            ._scrollingContainer: any): HTMLDivElement).scrollLeft = scrollOffset;
        } else {
          ((this
            ._scrollingContainer: any): HTMLDivElement).scrollTop = scrollOffset;
        }
      }

      this._callPropsCallbacks();
      this._commitHook();
    }

    componentWillUnmount() {
      if (this._resetIsScrollingTimeoutId !== null) {
        clearTimeout(this._resetIsScrollingTimeoutId);
      }
    }

    render() {
<<<<<<< HEAD
      const { className, direction, height, style, width } = this.props;
=======
      const {
        children,
        className,
        containerTagName,
        direction,
        height,
        itemCount,
        itemData,
        itemKey = defaultItemKey,
        style,
        useIsScrolling,
        width,
      } = this.props;
>>>>>>> d0b3ab79
      const { isScrolling } = this.state;

      const onScroll =
        direction === 'vertical'
          ? this._onScrollVertical
          : this._onScrollHorizontal;

<<<<<<< HEAD
      const items = this._renderItems();
=======
      const [startIndex, stopIndex] = this._getRangeToRender();

      const items = [];
      if (itemCount > 0) {
        for (let index = startIndex; index <= stopIndex; index++) {
          items.push(
            createElement(children, {
              data: itemData,
              key: itemKey(index),
              index,
              isScrolling: useIsScrolling ? isScrolling : undefined,
              style: this._getItemStyle(index),
            })
          );
        }
      }
>>>>>>> d0b3ab79

      // Read this value AFTER items have been created,
      // So their actual sizes (if variable) are taken into consideration.
      const estimatedTotalSize = getEstimatedTotalSize(
        this.props,
        this._instanceProps
      );

      return (
        <div
          className={className}
          ref={this._scrollingContainerRef}
          style={{
            position: 'relative',
            height,
            width,
            overflow: 'auto',
            WebkitOverflowScrolling: 'touch',
            willChange: 'transform',
            ...style,
          }}
          onScroll={onScroll}
        >
          {createElement(containerTagName, {
            children: items,
            style: {
              height: direction === 'horizontal' ? height : estimatedTotalSize,
              overflow: 'hidden',
              pointerEvents: isScrolling ? 'none' : '',
              width: direction === 'horizontal' ? estimatedTotalSize : width,
            },
          })}
        </div>
      );
    }

    _callOnItemsRendered: (
      overscanStartIndex: number,
      overscanStopIndex: number,
      visibleStartIndex: number,
      visibleStopIndex: number
    ) => void;
    _callOnItemsRendered = memoizeOne(
      (
        overscanStartIndex: number,
        overscanStopIndex: number,
        visibleStartIndex: number,
        visibleStopIndex: number
      ) =>
        ((this.props.onItemsRendered: any): onItemsRenderedCallback)({
          overscanStartIndex,
          overscanStopIndex,
          visibleStartIndex,
          visibleStopIndex,
        })
    );

    _callOnScroll: (
      scrollDirection: ScrollDirection,
      scrollOffset: number,
      scrollUpdateWasRequested: boolean
    ) => void;
    _callOnScroll = memoizeOne(
      (
        scrollDirection: ScrollDirection,
        scrollOffset: number,
        scrollUpdateWasRequested: boolean
      ) =>
        ((this.props.onScroll: any): onScrollCallback)({
          scrollDirection,
          scrollOffset,
          scrollUpdateWasRequested,
        })
    );

    _callPropsCallbacks() {
      if (typeof this.props.onItemsRendered === 'function') {
        const { itemCount } = this.props;
        if (itemCount > 0) {
          const [
            overscanStartIndex,
            overscanStopIndex,
            visibleStartIndex,
            visibleStopIndex,
          ] = this._getRangeToRender();
          this._callOnItemsRendered(
            overscanStartIndex,
            overscanStopIndex,
            visibleStartIndex,
            visibleStopIndex
          );
        }
      }

      if (typeof this.props.onScroll === 'function') {
        const {
          scrollDirection,
          scrollOffset,
          scrollUpdateWasRequested,
        } = this.state;
        this._callOnScroll(
          scrollDirection,
          scrollOffset,
          scrollUpdateWasRequested
        );
      }
    }

    // This method is called after mount and update.
    // List implementations can override this method to be notified.
    _commitHook() {}

    // Lazily create and cache item styles while scrolling,
    // So that pure component sCU will prevent re-renders.
    // We maintain this cache, and pass a style prop rather than index,
    // So that List can clear cached styles and force item re-render if necessary.
    _getItemStyle: (index: number) => Object;
    _getItemStyle = (index: number): Object => {
      const { direction } = this.props;

      let style;
      if (this._itemStyleCache.hasOwnProperty(index)) {
        style = this._itemStyleCache[index];
      } else {
        this._itemStyleCache[index] = style = {
          position: 'absolute',
          left:
            direction === 'horizontal'
              ? getItemOffset(this.props, index, this._instanceProps)
              : 0,
          top:
            direction === 'vertical'
              ? getItemOffset(this.props, index, this._instanceProps)
              : 0,
          height:
            direction === 'vertical'
              ? getItemSize(this.props, index, this._instanceProps)
              : '100%',
          width:
            direction === 'horizontal'
              ? getItemSize(this.props, index, this._instanceProps)
              : '100%',
        };
      }

      return style;
    };

    _getRangeToRender(): [number, number, number, number] {
      const { itemCount, overscanCount } = this.props;
      const { scrollDirection, scrollOffset } = this.state;

      const startIndex = getStartIndexForOffset(
        this.props,
        scrollOffset,
        this._instanceProps
      );
      const stopIndex = getStopIndexForStartIndex(
        this.props,
        startIndex,
        scrollOffset,
        this._instanceProps
      );

      // Overscan by one item in each direction so that tab/focus works.
      // If there isn't at least one extra item, tab loops back around.
      const overscanBackward =
        scrollDirection === 'backward' ? Math.max(1, overscanCount) : 1;
      const overscanForward =
        scrollDirection === 'forward' ? Math.max(1, overscanCount) : 1;

      return [
        Math.max(0, startIndex - overscanBackward),
        Math.max(0, Math.min(itemCount - 1, stopIndex + overscanForward)),
        startIndex,
        stopIndex,
      ];
    }

    _renderItems() {
      const {
        children,
        itemCount,
        itemKey = defaultItemKey,
        useIsScrolling,
      } = this.props;
      const { isScrolling } = this.state;

      const [startIndex, stopIndex] = this._getRangeToRender();

      const items = [];
      if (itemCount > 0) {
        for (let index = startIndex; index <= stopIndex; index++) {
          items.push(
            createElement(children, {
              key: itemKey(index),
              index,
              isScrolling: useIsScrolling ? isScrolling : undefined,
              style: this._getItemStyle(index),
            })
          );
        }
      }
      return items;
    }

    _onScrollHorizontal = (event: ScrollEvent): void => {
      const { scrollLeft } = event.currentTarget;
      this.setState(prevState => {
        if (prevState.scrollOffset === scrollLeft) {
          // Scroll position may have been updated by cDM/cDU,
          // In which case we don't need to trigger another render,
          // And we don't want to update state.isScrolling.
          return null;
        }

        return {
          isScrolling: true,
          scrollDirection:
            prevState.scrollOffset < scrollLeft ? 'forward' : 'backward',
          scrollOffset: scrollLeft,
          scrollUpdateWasRequested: false,
        };
      }, this._resetIsScrollingDebounced);
    };

    _onScrollVertical = (event: ScrollEvent): void => {
      const { scrollTop } = event.currentTarget;
      this.setState(prevState => {
        if (prevState.scrollOffset === scrollTop) {
          // Scroll position may have been updated by cDM/cDU,
          // In which case we don't need to trigger another render,
          // And we don't want to update state.isScrolling.
          return null;
        }

        return {
          isScrolling: true,
          scrollDirection:
            prevState.scrollOffset < scrollTop ? 'forward' : 'backward',
          scrollOffset: scrollTop,
          scrollUpdateWasRequested: false,
        };
      }, this._resetIsScrollingDebounced);
    };

    _scrollingContainerRef = (ref: any): void => {
      this._scrollingContainer = ((ref: any): HTMLDivElement);
    };

    _resetIsScrollingDebounced = () => {
      if (this._resetIsScrollingTimeoutId !== null) {
        clearTimeout(this._resetIsScrollingTimeoutId);
      }

      this._resetIsScrollingTimeoutId = setTimeout(
        this._resetIsScrolling,
        IS_SCROLLING_DEBOUNCE_INTERVAL
      );
    };

    _resetIsScrolling = () => {
      this._resetIsScrollingTimeoutId = null;

      this.setState({ isScrolling: false }, () => {
        // Clear style cache after state update has been committed.
        // This way we don't break pure sCU for items that don't use isScrolling param.
        this._itemStyleCache = {};
      });
    };

    // Intentionally placed after all other instance properties have been initialized,
    // So that DynamicSizeList can override the render behavior.
    _instanceProps: any = initInstanceProps(this.props, this);
  };
}

// NOTE: I considered further wrapping individual items with a pure ListItem component.
// This would avoid ever calling the render function for the same index more than once,
// But it would also add the overhead of a lot of components/fibers.
// I assume people already do this (render function returning a class component),
// So my doing it would just unnecessarily double the wrappers.

const validateSharedProps = ({
  children,
  direction,
  height,
  width,
}: Props): void => {
  if (process.env.NODE_ENV !== 'production') {
    if (direction !== 'horizontal' && direction !== 'vertical') {
      throw Error(
        'An invalid "direction" prop has been specified. ' +
          'Value should be either "horizontal" or "vertical". ' +
          `"${direction}" was specified.`
      );
    }

    if (typeof children !== 'function') {
      throw Error(
        'An invalid "children" prop has been specified. ' +
          'Value should be a function that creates a React element. ' +
          `"${children === null ? 'null' : typeof children}" was specified.`
      );
    }

    if (direction === 'horizontal' && typeof width !== 'number') {
      throw Error(
        'An invalid "width" prop has been specified. ' +
          'Horizontal lists must specify a number for width. ' +
          `"${width === null ? 'null' : typeof width}" was specified.`
      );
    } else if (direction === 'vertical' && typeof height !== 'number') {
      throw Error(
        'An invalid "height" prop has been specified. ' +
          'Vertical lists must specify a number for height. ' +
          `"${height === null ? 'null' : typeof height}" was specified.`
      );
    }
  }
};<|MERGE_RESOLUTION|>--- conflicted
+++ resolved
@@ -9,12 +9,8 @@
 export type Direction = 'horizontal' | 'vertical';
 type ItemKeyGetter = (index: number) => any;
 
-<<<<<<< HEAD
 export type RenderComponentProps = {|
-=======
-type RenderComponentProps = {|
   data: any,
->>>>>>> d0b3ab79
   index: number,
   isScrolling?: boolean,
   style: Object,
@@ -215,23 +211,14 @@
     }
 
     render() {
-<<<<<<< HEAD
-      const { className, direction, height, style, width } = this.props;
-=======
       const {
-        children,
         className,
         containerTagName,
         direction,
         height,
-        itemCount,
-        itemData,
-        itemKey = defaultItemKey,
         style,
-        useIsScrolling,
         width,
       } = this.props;
->>>>>>> d0b3ab79
       const { isScrolling } = this.state;
 
       const onScroll =
@@ -239,26 +226,7 @@
           ? this._onScrollVertical
           : this._onScrollHorizontal;
 
-<<<<<<< HEAD
       const items = this._renderItems();
-=======
-      const [startIndex, stopIndex] = this._getRangeToRender();
-
-      const items = [];
-      if (itemCount > 0) {
-        for (let index = startIndex; index <= stopIndex; index++) {
-          items.push(
-            createElement(children, {
-              data: itemData,
-              key: itemKey(index),
-              index,
-              isScrolling: useIsScrolling ? isScrolling : undefined,
-              style: this._getItemStyle(index),
-            })
-          );
-        }
-      }
->>>>>>> d0b3ab79
 
       // Read this value AFTER items have been created,
       // So their actual sizes (if variable) are taken into consideration.
@@ -442,6 +410,7 @@
       const {
         children,
         itemCount,
+        itemData,
         itemKey = defaultItemKey,
         useIsScrolling,
       } = this.props;
@@ -454,6 +423,7 @@
         for (let index = startIndex; index <= stopIndex; index++) {
           items.push(
             createElement(children, {
+              data: itemData,
               key: itemKey(index),
               index,
               isScrolling: useIsScrolling ? isScrolling : undefined,
