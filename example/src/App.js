import React from 'react';
import { HashRouter as Router, Route, Redirect } from 'react-router-dom';
import { Nav } from './components/Nav';
import { SubMenu } from './components/SubMenu';

// Routes
import DyanmicListExample from './routes/examples/DynamicList';
import FixedSizeGridApi from './routes/api/FixedSizeGrid';
import FixedSizeListApi from './routes/api/FixedSizeList';
import FixedSizeGridExample from './routes/examples/FixedSizeGrid';
import FixedSizeListExample from './routes/examples/FixedSizeList';
<<<<<<< HEAD
import FixedSizeListWithScrollingIndicatorExample from './routes/examples/FixedSizeListWithScrollingIndicator';
=======
import ListWithScrollingIndicatorExample from './routes/examples/ListWithScrollingIndicator';
>>>>>>> 6327a0b6
import ScrollToItemExample from './routes/examples/ScrollToItem';

import './App.css';

const NavExamples = [
  { to: '/examples/list/fixed-size', content: 'Basic List' },
  { to: '/examples/list/dyanmic', content: 'Dynamic List' },
  { to: '/examples/grid/fixed-size', content: 'Basic Grid' },
  {
    to: '/examples/list/scrolling-indicators',
    content: 'Scrolling indicators',
  },
  { to: '/examples/list/scroll-to-cell', content: 'Scrolling to an item' },
];

const ApiExamples = [
  { to: '/api/FixedSizeList', content: <code>&lt;FixedSizeList&gt;</code> },
  { to: '/api/FixedSizeGrid', content: <code>&lt;FixedSizeGrid&gt;</code> },
];

export default function App() {
  return (
    <Router>
      <div className="App">
        <Nav title="react-virtualized">
          <SubMenu
            title="Examples"
            activeClassName="SideNavLinkActiveDark"
            items={NavExamples}
            className="NavExamples"
          />
          <SubMenu
            title="API"
            activeClassName="SideNavLinkActiveLight"
            items={ApiExamples}
            className="NavApi"
          />
        </Nav>
        <main className="Main">
          <Route
            exact
            path="/"
            render={() => <Redirect to="/examples/list/fixed-size" />}
          />

          <Route
            path="/examples/list/fixed-size"
            component={FixedSizeListExample}
          />
          <Route path="/examples/list/dyanmic" component={DyanmicListExample} />
<<<<<<< HEAD
          <Route
            path="/examples/grid/fixed-size"
            component={FixedSizeGridExample}
          />
          <Route
            path="/examples/list/scrolling-indicators"
            component={FixedSizeListWithScrollingIndicatorExample}
          />
          <Route
            path="/examples/list/scroll-to-cell"
            component={ScrollToItemExample}
          />
=======
          <Route path="/examples/grid/fixed-size" component={FixedSizeGridExample} />
          <Route path="/examples/list/scrolling-indicators" component={ListWithScrollingIndicatorExample} />
          <Route path="/examples/list/scroll-to-cell" component={ScrollToItemExample} />
>>>>>>> 6327a0b6

          <Route path="/api/FixedSizeList" component={FixedSizeListApi} />
          <Route path="/api/FixedSizeGrid" component={FixedSizeGridApi} />
        </main>
      </div>
    </Router>
  );
}<|MERGE_RESOLUTION|>--- conflicted
+++ resolved
@@ -9,11 +9,7 @@
 import FixedSizeListApi from './routes/api/FixedSizeList';
 import FixedSizeGridExample from './routes/examples/FixedSizeGrid';
 import FixedSizeListExample from './routes/examples/FixedSizeList';
-<<<<<<< HEAD
-import FixedSizeListWithScrollingIndicatorExample from './routes/examples/FixedSizeListWithScrollingIndicator';
-=======
 import ListWithScrollingIndicatorExample from './routes/examples/ListWithScrollingIndicator';
->>>>>>> 6327a0b6
 import ScrollToItemExample from './routes/examples/ScrollToItem';
 
 import './App.css';
@@ -64,24 +60,18 @@
             component={FixedSizeListExample}
           />
           <Route path="/examples/list/dyanmic" component={DyanmicListExample} />
-<<<<<<< HEAD
           <Route
             path="/examples/grid/fixed-size"
             component={FixedSizeGridExample}
           />
           <Route
             path="/examples/list/scrolling-indicators"
-            component={FixedSizeListWithScrollingIndicatorExample}
+            component={ListWithScrollingIndicatorExample}
           />
           <Route
             path="/examples/list/scroll-to-cell"
             component={ScrollToItemExample}
           />
-=======
-          <Route path="/examples/grid/fixed-size" component={FixedSizeGridExample} />
-          <Route path="/examples/list/scrolling-indicators" component={ListWithScrollingIndicatorExample} />
-          <Route path="/examples/list/scroll-to-cell" component={ScrollToItemExample} />
->>>>>>> 6327a0b6
 
           <Route path="/api/FixedSizeList" component={FixedSizeListApi} />
           <Route path="/api/FixedSizeGrid" component={FixedSizeGridApi} />
